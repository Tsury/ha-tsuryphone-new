{
  "domain": "tsuryphone",
  "name": "TsuryPhone",
  "codeowners": ["@tsurytech"],
  "config_flow": true,
  "dependencies": [],
  "documentation": "https://github.com/tsurytech/ha-tsuryphone",
  "integration_type": "device",
  "iot_class": "local_push",
  "issue_tracker": "https://github.com/tsurytech/ha-tsuryphone/issues",
  "loggers": ["custom_components.tsuryphone"],
  "requirements": [],
<<<<<<< HEAD
  "version": "1.0.68",
  "zeroconf": ["_http._tcp.local."]
=======
  "version": "1.0.69",
  "zeroconf": [
    "_http._tcp.local."
  ]
>>>>>>> 1d1261be
}<|MERGE_RESOLUTION|>--- conflicted
+++ resolved
@@ -10,13 +10,8 @@
   "issue_tracker": "https://github.com/tsurytech/ha-tsuryphone/issues",
   "loggers": ["custom_components.tsuryphone"],
   "requirements": [],
-<<<<<<< HEAD
-  "version": "1.0.68",
-  "zeroconf": ["_http._tcp.local."]
-=======
   "version": "1.0.69",
   "zeroconf": [
     "_http._tcp.local."
   ]
->>>>>>> 1d1261be
 }